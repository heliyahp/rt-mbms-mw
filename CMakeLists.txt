--- conflicted
+++ resolved
@@ -1,11 +1,7 @@
 cmake_minimum_required(VERSION 3.16)
 
-<<<<<<< HEAD
-project (mw VERSION 0.9.0)
-=======
 #set project name and version
 project (mw VERSION 0.9.2)
->>>>>>> 6ad17e0a
 
 # Configure the project for testing with CTest/CDash
 include(CTest)
@@ -56,18 +52,13 @@
 # Default value for <LANG>_CLANG_TIDY target property when <LANG> is C, CXX, OBJC or OBJCXX.
 set(CMAKE_CXX_CLANG_TIDY clang-tidy --format-style=google --checks=clang-diagnostic-*,clang-analyzer-*,-*,bugprone*,modernize*,performance*)
 
-<<<<<<< HEAD
-add_executable(mw src/main.cpp src/RpRestClient.cpp src/Service.cpp src/ServiceAnnouncement.cpp 
-  src/CacheManagement.cpp src/ContentStream.cpp src/RestHandler.cpp src/Middleware.cpp 
-  src/HlsMediaPlaylist.cpp src/HlsPrimaryPlaylist.cpp
-  src/seamless/CdnClient.cpp src/seamless/CdnFile.cpp src/seamless/SeamlessContentStream.cpp src/seamless/Segment.cpp
-  src/on_demand/ControlSystemRestClient.cpp
-  )
-=======
 # Adds an executable target called mw to be built from the source files listed in the command invocation
-add_executable(mw src/main.cpp src/RpRestClient.cpp src/Service.cpp src/RestHandler.cpp src/Middleware.cpp)
->>>>>>> 6ad17e0a
-
+add_executable(mw src/main.cpp src/RpRestClient.cpp src/Service.cpp src/ServiceAnnouncement.cpp
+        src/CacheManagement.cpp src/ContentStream.cpp src/RestHandler.cpp src/Middleware.cpp
+        src/HlsMediaPlaylist.cpp src/HlsPrimaryPlaylist.cpp
+        src/seamless/CdnClient.cpp src/seamless/CdnFile.cpp src/seamless/SeamlessContentStream.cpp src/seamless/Segment.cpp
+        src/on_demand/ControlSystemRestClient.cpp
+        )
 # Specify libraries or flags to use when linking a given target and/or its dependents
 target_link_libraries( mw
     LINK_PUBLIC

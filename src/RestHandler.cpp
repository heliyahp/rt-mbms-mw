// 5G-MAG Reference Tools
// MBMS Middleware Process
//
// Copyright (C) 2021 Klaus Kühnhammer (Österreichische Rundfunksender GmbH & Co KG)
//
// Licensed under the License terms and conditions for use, reproduction, and
// distribution of 5G-MAG software (the “License”).  You may not use this file
// except in compliance with the License.  You may obtain a copy of the License at
// https://www.5g-mag.com/reference-tools.  Unless required by applicable law or
// agreed to in writing, software distributed under the License is distributed on
// an “AS IS” BASIS, WITHOUT WARRANTIES OR CONDITIONS OF ANY KIND, either express
// or implied.
// 
// See the License for the specific language governing permissions and limitations
// under the License.
//

#include "RestHandler.h"
#include "seamless/SeamlessContentStream.h"

#include <memory>
#include <utility>

#include "spdlog/spdlog.h"
#include <boost/algorithm/string/join.hpp>

using web::json::value;
using web::http::methods;
using web::http::uri;
using web::http::http_request;
using web::http::status_codes;
using web::http::experimental::listener::http_listener;
using web::http::experimental::listener::http_listener_config;

MBMS_RT::RestHandler::RestHandler(const libconfig::Config& cfg, const std::string& url, const CacheManagement& cache,
    const std::unique_ptr<MBMS_RT::ServiceAnnouncement>* service_announcement,
    const std::map<std::string, std::shared_ptr<Service>>& services )
    : _cfg(cfg)
    , _services(services) 
    , _cache(cache) 
    , _service_announcement_h(service_announcement) 
{
  http_listener_config server_config;
  if (url.rfind("https", 0) == 0) {
    server_config.set_ssl_context_callback(
        [&](boost::asio::ssl::context& ctx) {
          std::string cert_file = "/usr/share/5gmag-rt/cert.pem";
          cfg.lookupValue("mw.http_server.cert", cert_file);

          std::string key_file = "/usr/share/5gmag-rt/key.pem";
          cfg.lookupValue("mw.http_server.key", key_file);

          ctx.set_options(boost::asio::ssl::context::default_workarounds);
          ctx.use_certificate_chain_file(cert_file);
          ctx.use_private_key_file(key_file, boost::asio::ssl::context::pem);
        });
  }

  cfg.lookupValue("mw.http_server.api_key.enabled", _require_bearer_token);
  if (_require_bearer_token) {
    _api_key = "106cd60-76c8-4c37-944c-df21aa690c1e";
    cfg.lookupValue("mw.http_server.api_key.key", _api_key);
  }

  _api_path = "mw-api";
  cfg.lookupValue("mw.http_server.api_path", _api_path);

  _listener = std::make_unique<http_listener>(
      url, server_config);

  _listener->support(methods::GET, std::bind(&RestHandler::get, this, std::placeholders::_1));  // NOLINT
  _listener->support(methods::PUT, std::bind(&RestHandler::put, this, std::placeholders::_1));  // NOLINT

  _listener->open().wait();
}

MBMS_RT::RestHandler::~RestHandler() = default;

void MBMS_RT::RestHandler::get(http_request message) {
  auto uri = message.relative_uri();
        spdlog::info("request for  {}", uri.to_string() );
  auto paths = uri::split_path(uri::decode(message.relative_uri().path()));
  if (_require_bearer_token &&
    (message.headers()["Authorization"] != "Bearer " + _api_key)) {
    message.reply(status_codes::Unauthorized);
    return;
  }

  if (paths.empty()) {
    message.reply(status_codes::NotFound);
  } else {
    if (paths[0] == _api_path) {
      if (paths[1] == "service_announcement") {
        if ((*_service_announcement_h).get()) {
          std::vector<value> items;
          for (const auto& item : (*_service_announcement_h)->items()) {
            if (item.content_type != "application/mbms-envelope+xml") {
              value i;
              i["location"] = value(item.uri);
              i["type"] = value(item.content_type);
              i["valid_from"] = value(item.valid_from);
              i["valid_until"] = value(item.valid_until);
              i["version"] = value(item.version);
              i["content"] = value(item.content);
              items.push_back(i);
            }
          }
          value sa;
          sa["id"] = value((*_service_announcement_h)->toi());
          sa["content"] = value((*_service_announcement_h)->content());
          sa["items"] = value::array(items);
          message.reply(status_codes::OK, sa);
          return;
        } else {
          message.reply(status_codes::NotFound);
          return;
        }
      } else if (paths[1] == "files") {
        std::vector<value> files;
        for (const auto& item : _cache.item_map()) {
          value f;
          f["source"] = value(item.second->item_source_as_string());
          f["location"] = value(item.second->content_location());
          f["content_length"] = value(item.second->content_length());
          f["received_at"] = value(item.second->received_at());
          if (item.second->received_at() == 0) {
            f["age"] = value(10000);
          } else {
            f["age"] = value(time(nullptr) - item.second->received_at());
          }
          files.push_back(f);
        }
        message.reply(status_codes::OK, value::array(files));
        return;
      } else if (paths[1] == "services") {
        std::vector<value> services;
        for (const auto& service : _services) {
          auto s = service.second;
          value ser;

          std::vector<value> names;
          for (const auto& name : s->names()) {
            value n;
            n["lang"] = value(name.first);
            n["name"] = value(name.second);
            names.push_back(n);
          }
          ser["names"] = value::array(names);
          ser["protocol"] = value(s->delivery_protocol_string());
          ser["manifest_path"] = value(s->manifest_path());

          std::vector<value> streams;
          for (const auto& stream : s->content_streams()) {
            value s;
            s["base"] = value(stream.second->base());
            s["type"] = value(stream.second->stream_type_string());
            s["flute_info"] = value(stream.second->flute_info());
            s["resolution"] = value(stream.second->resolution());
            s["codecs"] = value(stream.second->codecs());
            s["bandwidth"] = value(stream.second->bandwidth());
            s["frame_rate"] = value(stream.second->frame_rate());
            s["playlist_path"] = value(stream.second->playlist_path());
            if (stream.second->stream_type() == ContentStream::StreamType::SeamlessSwitching) {
              s["cdn_ept"] = value(std::dynamic_pointer_cast<SeamlessContentStream>(stream.second)->cdn_endpoint());
            } else {
              s["cdn_ept"] = value("n/a");
            }
            streams.push_back(s);
          }
          ser["streams"] = value::array(streams);

          services.push_back(ser);
        }
        message.reply(status_codes::OK, value::array(services));
        return;
      } else {
        message.reply(status_codes::NotFound);
        return;
      }
#if 0
      if (paths[1] == "files") {
        std::vector<value> files;
        for (const auto& [tmgi, service] : _services) {
          for (const auto& file : service->fileList()) {
            value f;
            f["tmgi"] = value(tmgi);
            f["access_count"] = value(file->access_count());
            f["location"] = value(file->meta().content_location);
            f["content_length"] = value(file->meta().content_length);
            f["received_at"] = value(file->received_at());
            f["age"] = value(time(nullptr) - file->received_at());
            files.push_back(f);
          }
        }
        message.reply(status_codes::OK, value::array(files));
      } else if (paths[1] == "services") {
        std::vector<value> services;
        for (const auto& [tmgi, service] : _services) {
          if (!service->bootstrapped()) continue;
          value s;
          s["service_tmgi"] = value(tmgi);
          s["service_name"] = value(service->serviceName());
          s["service_description"] = value(service->serviceDescription());
          s["sdp"] = value(service->sdp());
          s["m3u"] = value(service->m3u());
          s["stream_tmgi"] = value(service->streamTmgi());
          s["stream_type"] = value(service->streamType());
          s["stream_mcast"] = value(service->streamMcast());
          services.push_back(s);
        }
        message.reply(status_codes::OK, value::array(services));
      } 
<<<<<<< HEAD
#endif
    } else {
      auto path = uri.to_string().erase(0,1); // remove leading /
      spdlog::debug("checking for file at path {}", path );

      auto it = _cache.item_map().find(path);
      if (it != _cache.item_map().cend()) {
        if (it->second->buffer() != nullptr) {
          web::http::http_response response(status_codes::OK);
          response.headers().add(U("RT-MBMS-MW-File-Origin"), it->second->item_source_as_string());
          auto instream = Concurrency::streams::rawptr_stream<uint8_t>::open_istream((uint8_t*)it->second->buffer(), it->second->content_length());
          response.set_body(instream);
          message.reply(response);
        } else {
          message.reply(status_codes::NotFound);
=======
    } else if (paths[0] == "f") {
      for (const auto& [tmgi, service] : _services) {
        if (tmgi == paths[1]) {
          std::vector<std::string> location(&paths[2],&paths[paths.size()]);
          auto path = boost::algorithm::join(location, "/");
          spdlog::debug("searching for location {}", path);
          for (const auto& file : service->fileList()) {
            auto file_loc = file->meta().content_location;
            file_loc = file_loc.substr(0, file_loc.find('?'));
            spdlog::debug("checking {}", file_loc );
            bool flute_ffmpeg_enabled = false;
            _cfg.lookupValue("mw.flute_ffmpeg.enabled", flute_ffmpeg_enabled);
            std::string target_path = flute_ffmpeg_enabled ? "/" + path : path;
            if (file_loc == target_path) {
              spdlog::debug("found!");
              file->log_access();
              auto instream = Concurrency::streams::rawptr_stream<uint8_t>::open_istream((uint8_t*)file->buffer(), file->meta().content_length);
              message.reply(status_codes::OK, instream);
             
            }
          }
>>>>>>> 6ad17e0a
        }
      } else {
        message.reply(status_codes::NotFound);
      }
    }
  }
}

void MBMS_RT::RestHandler::put(http_request message) {
  if (_require_bearer_token &&
    (message.headers()["Authorization"] != "Bearer " + _api_key)) {
    message.reply(status_codes::Unauthorized);
    return;
  }

  auto paths = uri::split_path(uri::decode(message.relative_uri().path()));
  if (paths.empty()) {
    message.reply(status_codes::NotFound);
  } else {
    // not yet implemented
  }
}
<|MERGE_RESOLUTION|>--- conflicted
+++ resolved
@@ -37,8 +37,8 @@
     const std::map<std::string, std::shared_ptr<Service>>& services )
     : _cfg(cfg)
     , _services(services) 
-    , _cache(cache) 
-    , _service_announcement_h(service_announcement) 
+    , _cache(cache)
+    , _service_announcement_h(service_announcement)
 {
   http_listener_config server_config;
   if (url.rfind("https", 0) == 0) {
@@ -210,7 +210,6 @@
         }
         message.reply(status_codes::OK, value::array(services));
       } 
-<<<<<<< HEAD
 #endif
     } else {
       auto path = uri.to_string().erase(0,1); // remove leading /
@@ -226,29 +225,6 @@
           message.reply(response);
         } else {
           message.reply(status_codes::NotFound);
-=======
-    } else if (paths[0] == "f") {
-      for (const auto& [tmgi, service] : _services) {
-        if (tmgi == paths[1]) {
-          std::vector<std::string> location(&paths[2],&paths[paths.size()]);
-          auto path = boost::algorithm::join(location, "/");
-          spdlog::debug("searching for location {}", path);
-          for (const auto& file : service->fileList()) {
-            auto file_loc = file->meta().content_location;
-            file_loc = file_loc.substr(0, file_loc.find('?'));
-            spdlog::debug("checking {}", file_loc );
-            bool flute_ffmpeg_enabled = false;
-            _cfg.lookupValue("mw.flute_ffmpeg.enabled", flute_ffmpeg_enabled);
-            std::string target_path = flute_ffmpeg_enabled ? "/" + path : path;
-            if (file_loc == target_path) {
-              spdlog::debug("found!");
-              file->log_access();
-              auto instream = Concurrency::streams::rawptr_stream<uint8_t>::open_istream((uint8_t*)file->buffer(), file->meta().content_length);
-              message.reply(status_codes::OK, instream);
-             
-            }
-          }
->>>>>>> 6ad17e0a
         }
       } else {
         message.reply(status_codes::NotFound);

--- conflicted
+++ resolved
@@ -26,7 +26,6 @@
 #include "gmime/gmime.h" 
 #include "tinyxml2.h" 
 
-<<<<<<< HEAD
 auto MBMS_RT::Service::add_name(const std::string& name, const std::string& lang) -> void
 {
   spdlog::debug("Service name added: {} ({})", name, lang);
@@ -34,38 +33,6 @@
 }
 
 auto MBMS_RT::Service::read_master_manifest(const std::string& manifest, const std::string& base_path) -> void
-=======
-
-MBMS_RT::Service::Service(const libconfig::Config& cfg, std::string tmgi, const std::string& mcast, unsigned long long tsi, std::string iface, boost::asio::io_service& io_service)
-  : _cfg(cfg)
-  , _tmgi(std::move(tmgi))
-  , _tsi(tsi)
-  , _iface(std::move(iface))
-  , _flute_thread{}
-{
-  size_t delim = mcast.find(':');
-  if (delim == std::string::npos) {
-    spdlog::error("Invalid multicast address {}", mcast);
-    return;
-  }
-  _mcast_addr = mcast.substr(0, delim);
-  _mcast_port = mcast.substr(delim + 1);
-  spdlog::info("Starting FLUTE receiver on {}:{} for TSI {}", _mcast_addr, _mcast_port, _tsi); 
-  _flute_thread = std::thread{[&](){
-    _flute_receiver = std::make_unique<LibFlute::Receiver>(_iface, _mcast_addr, atoi(_mcast_port.c_str()), _tsi, io_service) ;
-  }};
-}
-
-MBMS_RT::Service::~Service() {
-  spdlog::info("Closing service with TMGI {}", _tmgi);
-  _flute_receiver.reset();
-  if (_flute_thread.joinable()) {
-    _flute_thread.join();
-  }
-}
-
-auto MBMS_RT::Service::fileList() -> std::vector<std::shared_ptr<LibFlute::File>>
->>>>>>> 503b638e
 {
   spdlog::debug("service: master manifest contents:\n{}, base path {}", manifest, base_path);
   if (_delivery_protocol == DeliveryProtocol::HLS) {
@@ -83,11 +50,7 @@
         ));
 }
 
-<<<<<<< HEAD
 auto MBMS_RT::Service::add_and_start_content_stream(std::shared_ptr<ContentStream> s) -> void // NOLINT
-=======
-auto MBMS_RT::Service::tryParseBootstrapFile(std::string str) -> void
->>>>>>> 503b638e
 {
   spdlog::debug("adding stream with playlist path {}", s->playlist_path());
   if (_delivery_protocol == DeliveryProtocol::HLS) {
@@ -119,12 +82,8 @@
   _manifest = pl.to_string();
 
 }
-<<<<<<< HEAD
 
 auto MBMS_RT::Service::set_delivery_protocol_from_mime_type(const std::string& mime_type) -> void
-=======
-auto MBMS_RT::Service::remove_expired_files(unsigned max_age) -> void
->>>>>>> 503b638e
 {
   _delivery_protocol = 
     ( mime_type == "application/vnd.apple.mpegurl" ? DeliveryProtocol::HLS : 
